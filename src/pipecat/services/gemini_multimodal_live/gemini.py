--- conflicted
+++ resolved
@@ -170,9 +170,9 @@
         **kwargs,
     ):
         super().__init__(base_url=base_url, **kwargs)
+        self.api_key = api_key
         self.base_url = base_url
         self.set_model_name(model)
-        self._api_key = api_key
         self._voice_id = voice_id
 
         self._system_instruction = system_instruction
@@ -395,16 +395,7 @@
 
         logger.info("Connecting to Gemini service")
         try:
-<<<<<<< HEAD
-            if self._websocket:
-                # Here we assume that if we have a websocket, we are connected. We
-                # handle disconnections in the send/recv code paths.
-                return
-
             uri = f"wss://{self.base_url}/ws/google.ai.generativelanguage.v1alpha.GenerativeService.BidiGenerateContent?key={self._api_key}"
-=======
-            uri = f"wss://{self.base_url}/ws/google.ai.generativelanguage.v1alpha.GenerativeService.BidiGenerateContent?key={self.api_key}"
->>>>>>> ad4cbdb1
             logger.info(f"Connecting to {uri}")
             self._websocket = await websockets.connect(uri=uri)
             self._receive_task = self.create_task(self._receive_task_handler())
