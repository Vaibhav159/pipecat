--- conflicted
+++ resolved
@@ -140,13 +140,13 @@
             "extra": params.extra if isinstance(params.extra, dict) else {},
         }
         self.set_model_name(model)
-<<<<<<< HEAD
-        self._client = self.create_client(api_key=self._api_key, base_url=base_url, **kwargs)
-=======
         self._client = self.create_client(
-            api_key=api_key, base_url=base_url, organization=organization, project=project, **kwargs
-        )
->>>>>>> ad4cbdb1
+            api_key=self._api_key,
+            base_url=base_url,
+            organization=organization,
+            project=project,
+            **kwargs,
+        )
 
     def create_client(self, api_key=None, base_url=None, organization=None, project=None, **kwargs):
         return AsyncOpenAI(
